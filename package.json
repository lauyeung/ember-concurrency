{
  "name": "ember-concurrency",
<<<<<<< HEAD
  "version": "2.0.0-alpha.0",
=======
  "version": "1.3.0",
>>>>>>> ac4f6d82
  "description": "Improved concurrency/async primitives for Ember.js",
  "scripts": {
    "build": "ember build",
    "lint:hbs": "ember-template-lint .",
    "lint:js": "eslint .",
    "start": "ember serve",
    "test": "ember test",
    "test:all": "ember try:each"
  },
  "engines": {
    "node": "8.* || >= 10.*"
  },
  "types": "./addon/index.d.ts",
  "devDependencies": {
    "@babel/core": "^7.6.4",
    "@ember/jquery": "^0.6.1",
    "@ember/optional-features": "^0.7.0",
    "@embroider/macros": "^0.10.0",
    "@glimmer/component": "^1.0.0",
    "@types/ember": "^3.16.0",
    "babel-eslint": "^10.0.3",
    "broccoli-asset-rev": "^3.0.0",
    "broccoli-clean-css": "^1.1.0",
    "documentation": "^3.0.4",
    "ember-cli": "~3.12.0",
    "ember-cli-app-version": "^3.0.0",
    "ember-cli-dependency-checker": "^3.1.0",
    "ember-cli-deploy": "^1.0.2",
    "ember-cli-deploy-build": "^1.1.1",
    "ember-cli-deploy-git": "^1.3.3",
    "ember-cli-eslint": "^5.1.0",
    "ember-cli-fastboot": "^2.0.0",
    "ember-cli-fastclick": "^1.5.0",
    "ember-cli-github-pages": "0.0.6",
    "ember-cli-htmlbars": "^3.0.1",
    "ember-cli-htmlbars-inline-precompile": "^2.1.0",
    "ember-cli-inject-live-reload": "^1.8.2",
    "ember-cli-release": "1.0.0-beta.2",
    "ember-cli-sass": "^10.0.1",
    "ember-cli-template-lint": "^1.0.0-beta.1",
    "ember-cli-uglify": "^2.1.0",
    "ember-code-snippet": "^2.4.0",
    "ember-concurrency-async": "^0.2.1",
    "ember-concurrency-decorators": "^2.0.0",
    "ember-concurrency-ts": "^0.1.1",
    "ember-disable-prototype-extensions": "^1.1.3",
    "ember-disable-proxy-controllers": "^1.0.1",
    "ember-export-application-global": "^2.0.0",
    "ember-fn-helper-polyfill": "^1.0.2",
    "ember-load-initializers": "^2.0.0",
    "ember-modifier": "^1.0.2",
    "ember-notify": "^5.3.0",
    "ember-qunit": "^4.4.1",
    "ember-qunit-assert-helpers": "^0.2.2",
    "ember-resolver": "^5.0.1",
    "ember-router-service-polyfill": "^1.0.3",
    "ember-sinon": "^2.1.0",
    "ember-source": "~3.12.0",
    "ember-source-channel-url": "^1.1.0",
    "ember-try": "^1.1.0",
    "eslint": "^6.5.1",
    "eslint-plugin-ember": "^6.2.0",
    "eslint-plugin-node": "^9.0.1",
    "expect-type": "^0.7.4",
    "jsdom": "^11.6.2",
    "loader.js": "^4.7.0",
    "prember": "0.3.0-alpha.3",
    "qunit-dom": "^0.8.4",
    "sass": "^1.22.12",
    "typescript": "~3.9.5"
  },
  "keywords": [
    "ember-addon",
    "concurrency",
    "task",
    "tasks",
    "cancellation",
    "cancelation"
  ],
  "repository": "https://github.com/machty/ember-concurrency",
  "license": "MIT",
  "author": "Alex Matchneer <machty@gmail.com>",
  "directories": {
    "doc": "doc",
    "test": "tests"
  },
  "dependencies": {
    "@glimmer/tracking": "^1.0.0",
    "broccoli-file-creator": "^2.1.1",
    "ember-cli-babel": "^7.7.3",
    "ember-compatibility-helpers": "^1.2.0",
    "ember-maybe-import-regenerator": "^0.1.6"
  },
  "resolutions": {
    "ip-regex": "^2.1.0"
  },
  "ember-addon": {
    "configPath": "tests/dummy/config",
    "demoURL": "http://ember-concurrency.com/",
    "versionCompatibility": {
      "ember": ">=1.13.0"
    }
  },
  "volta": {
    "node": "10.21.0",
    "yarn": "1.22.4"
  }
}<|MERGE_RESOLUTION|>--- conflicted
+++ resolved
@@ -1,10 +1,6 @@
 {
   "name": "ember-concurrency",
-<<<<<<< HEAD
   "version": "2.0.0-alpha.0",
-=======
-  "version": "1.3.0",
->>>>>>> ac4f6d82
   "description": "Improved concurrency/async primitives for Ember.js",
   "scripts": {
     "build": "ember build",
