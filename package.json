{
  "name": "ember-concurrency",
  "version": "1.1.3",
  "description": "Improved concurrency/async primitives for Ember.js",
  "scripts": {
    "build": "ember build",
    "lint:hbs": "ember-template-lint .",
    "lint:js": "eslint .",
    "start": "ember serve",
    "test": "ember test",
    "test:all": "ember try:each"
  },
  "engines": {
    "node": "8.* || >= 10.*"
  },
  "devDependencies": {
    "@babel/core": "^7.6.4",
    "@ember/jquery": "^0.6.1",
    "@ember/optional-features": "^0.7.0",
    "babel-eslint": "^10.0.3",
    "broccoli-asset-rev": "^3.0.0",
    "broccoli-clean-css": "^1.1.0",
    "documentation": "^3.0.4",
    "ember-cli": "~3.12.0",
    "ember-cli-app-version": "^3.0.0",
    "ember-cli-dependency-checker": "^3.1.0",
    "ember-cli-deploy": "^1.0.2",
    "ember-cli-deploy-build": "^1.1.1",
    "ember-cli-deploy-git": "^1.3.3",
    "ember-cli-eslint": "^5.1.0",
    "ember-cli-fastboot": "^2.0.0",
    "ember-cli-fastclick": "^1.5.0",
    "ember-cli-github-pages": "0.0.6",
    "ember-cli-htmlbars": "^3.0.1",
    "ember-cli-htmlbars-inline-precompile": "^2.1.0",
    "ember-cli-inject-live-reload": "^1.8.2",
    "ember-cli-release": "1.0.0-beta.2",
    "ember-cli-sass": "^10.0.1",
    "ember-cli-template-lint": "^1.0.0-beta.1",
    "ember-cli-uglify": "^2.1.0",
    "ember-code-snippet": "^2.4.0",
    "ember-disable-prototype-extensions": "^1.1.3",
    "ember-disable-proxy-controllers": "^1.0.1",
    "ember-export-application-global": "^2.0.0",
<<<<<<< HEAD
    "ember-load-initializers": "^1.0.0",
=======
    "ember-fn-helper-polyfill": "^1.0.2",
    "ember-load-initializers": "^2.0.0",
>>>>>>> a863f417
    "ember-notify": "^5.3.0",
    "ember-qunit": "^4.4.1",
    "ember-qunit-assert-helpers": "^0.2.2",
    "ember-resolver": "^5.0.1",
    "ember-router-service-polyfill": "^1.0.3",
    "ember-sinon": "^2.1.0",
    "ember-source": "~3.12.0",
    "ember-source-channel-url": "^1.1.0",
    "ember-try": "^1.1.0",
    "eslint": "^6.5.1",
    "eslint-plugin-ember": "^6.2.0",
    "eslint-plugin-node": "^9.0.1",
    "jsdom": "^11.6.2",
    "loader.js": "^4.7.0",
    "prember": "0.3.0-alpha.3",
    "qunit-dom": "^0.8.4",
    "sass": "^1.22.12"
  },
  "keywords": [
    "ember-addon",
    "concurrency",
    "task",
    "tasks",
    "cancellation",
    "cancelation"
  ],
  "repository": "https://github.com/machty/ember-concurrency",
  "license": "MIT",
  "author": "Alex Matchneer <machty@gmail.com>",
  "directories": {
    "doc": "doc",
    "test": "tests"
  },
  "dependencies": {
<<<<<<< HEAD
    "babel-core": "^6.24.1",
    "broccoli-file-creator": "^2.1.1",
    "ember-cli-babel": "^6.8.2",
=======
    "ember-cli-babel": "^7.7.3",
>>>>>>> a863f417
    "ember-compatibility-helpers": "^1.2.0",
    "ember-maybe-import-regenerator": "^0.1.6"
  },
  "resolutions": {
    "ip-regex": "^2.1.0"
  },
  "ember-addon": {
    "configPath": "tests/dummy/config",
    "demoURL": "http://ember-concurrency.com/",
    "versionCompatibility": {
      "ember": ">=1.13.0"
    }
  }
}<|MERGE_RESOLUTION|>--- conflicted
+++ resolved
@@ -42,12 +42,8 @@
     "ember-disable-prototype-extensions": "^1.1.3",
     "ember-disable-proxy-controllers": "^1.0.1",
     "ember-export-application-global": "^2.0.0",
-<<<<<<< HEAD
-    "ember-load-initializers": "^1.0.0",
-=======
     "ember-fn-helper-polyfill": "^1.0.2",
     "ember-load-initializers": "^2.0.0",
->>>>>>> a863f417
     "ember-notify": "^5.3.0",
     "ember-qunit": "^4.4.1",
     "ember-qunit-assert-helpers": "^0.2.2",
@@ -82,13 +78,8 @@
     "test": "tests"
   },
   "dependencies": {
-<<<<<<< HEAD
-    "babel-core": "^6.24.1",
     "broccoli-file-creator": "^2.1.1",
-    "ember-cli-babel": "^6.8.2",
-=======
     "ember-cli-babel": "^7.7.3",
->>>>>>> a863f417
     "ember-compatibility-helpers": "^1.2.0",
     "ember-maybe-import-regenerator": "^0.1.6"
   },
