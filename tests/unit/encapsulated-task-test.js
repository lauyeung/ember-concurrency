--- conflicted
+++ resolved
@@ -2,12 +2,8 @@
 import RSVP from 'rsvp';
 import EmberObject from '@ember/object';
 import { task } from 'ember-concurrency';
-<<<<<<< HEAD
+import { gte } from 'ember-compatibility-helpers';
 import { module, skip } from 'qunit';
-=======
-import { gte } from 'ember-compatibility-helpers';
-import { module, test } from 'qunit';
->>>>>>> a863f417
 
 module('Unit: EncapsulatedTask', function() {
   skip("tasks can be specified via a pojos with perform methods", function(assert) {
@@ -36,7 +32,7 @@
   });
 
   if (gte('3.10.0')) {
-    test("encapsulated tasks work with native ES classes and decorators", function(assert) {
+    skip("encapsulated tasks work with native ES classes and decorators", function(assert) {
       assert.expect(2);
 
       let defer;
