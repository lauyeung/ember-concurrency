@import "./normalize";
@import "./skeleton";

@import "./fontello";

.centered {
  text-align: center;
}

section {
  margin-top: 10rem;
}

a {
  text-decoration: none;
}

.navbar {
<<<<<<< HEAD
  a {
=======
  .nav-bar-link-outer a {
    text-decoration: none;
>>>>>>> 889270f9
    color: black;
    line-height: 6rem;
    padding: 2rem 2rem;
  }
}

.nav-bar-link-outer {
  text-align: center;
}

.docs {
  margin-top: 2rem;
}

.side-menu {
  padding-left: 2rem;

  .active {
    font-weight: bold;
    text-decoration: underline;
  }
}

.progress-outer {
  position: relative;
  height: 40px;
  margin-bottom: 10px;
}

.progress-inner {
  position: absolute;
  left: 0;
  top: 0;
  bottom: 0;
  width: 0%;
  transition: width 0.5s;
  -webkit-transition: width 1s;
  white-space: nowrap;
  line-height: 100%;
  border-radius: 3px;
  line-height: 40px;
}


.btn-cancel {
  color: red;
  font-size: 20px;
}

.btn {
  line-height: 2;
  padding: 1rem;
  background-color: #ddddff;
  width: 300px;
  margin-bottom: 10px;
  text-align: center;
  border: 1px solid grey;
}

.btn.disabled {
  background-color: #ddd;
  color: #888;
}

.btn.running {
  background-color: red;
  color: white;
}

.value {
  font-size: 24px;
  color: red;
}

button, .button {
  -webkit-touch-callout: none; /* iOS Safari */
  -webkit-user-select: none;   /* Chrome/Safari/Opera */
  -khtml-user-select: none;    /* Konqueror */
  -moz-user-select: none;      /* Firefox */
  -ms-user-select: none;       /* IE/Edge */
  user-select: none;           /* non-prefixed version, currently
                                  not supported by any browser */
}

.ember-notify {
  background-color: rgba(255, 255, 255, 0.9);
}

th, td {
  min-width: 60px;
}

.completion-state-table {
  th, td {
    width: 33%;
  }
  tbody tr {
    height: 65px;
    /*vertical-align: top;*/
  }
}

.completion-status {
  @extend .button;
  @extend .button-primary;

  border: none;
  cursor: auto;
  margin: 0;

  &.completion-success {
    &:hover {
      background-color: #1BBD92;
    }
    background-color: #1BBD92;
  }

  &.completion-error {
    &:hover {
      background-color: #F33F3F;
    }
    background-color: #F33F3F;
  }
}

.clickable {
  @extend .button-primary;
}

.github-edit {
  float: right;
  position: relative;
  top: 1rem;
  opacity: 0.7;
  &:hover {
    opacity: 1;
  }
}<|MERGE_RESOLUTION|>--- conflicted
+++ resolved
@@ -16,12 +16,8 @@
 }
 
 .navbar {
-<<<<<<< HEAD
-  a {
-=======
   .nav-bar-link-outer a {
     text-decoration: none;
->>>>>>> 889270f9
     color: black;
     line-height: 6rem;
     padding: 2rem 2rem;
