--- conflicted
+++ resolved
@@ -1,150 +1,18 @@
-<<<<<<< HEAD
 import { timeout } from './-private/utils';
 import { TaskProperty, TaskGroupProperty, task, taskGroup } from './-private/computed-properties';
 import { default as TaskInstance } from './-private/task-instance';
-import { all, allSettled, hash, race } from './-private/cancelable-promise-helpers';
+import {
+  all,
+  allSettled,
+  hash,
+  hashSettled,
+  race
+} from './-private/cancelable-promise-helpers';
 import { waitForQueue, waitForEvent, waitForProperty } from './-private/wait-for';
 import { didCancel } from "./-private/external/task-instance/cancelation";
-import { forever, rawTimeout } from './-private/external/yieldables';
+import { animationFrame, forever, rawTimeout } from './-private/external/yieldables';
 import { Task } from './-private/task';
 import { TaskGroup } from './-private/task-group';
-
-=======
-import Ember from 'ember';
-import { computed } from '@ember/object';
-import { timeout, forever, rawTimeout, animationFrame } from './utils';
-import { Task, TaskProperty } from './-task-property';
-import { didCancel } from './-task-instance';
-import { TaskGroup, TaskGroupProperty } from './-task-group';
-import { all, allSettled, hash, hashSettled, race } from './-cancelable-promise-helpers';
-import { waitForQueue, waitForEvent, waitForProperty } from './-wait-for';
-import { resolveScheduler } from './-property-modifiers-mixin';
-import { gte } from 'ember-compatibility-helpers';
-
-const setDecorator = Ember._setClassicDecorator || Ember._setComputedDecorator;
-
-function _computed(fn) {
-  if (gte('3.10.0')) {
-    let cp = function(proto, key) {
-      if (cp.setup !== undefined) {
-        cp.setup(proto, key);
-      }
-
-      return computed(fn)(...arguments);
-    };
-
-    setDecorator(cp);
-
-    return cp;
-  } else {
-    return computed(fn);
-  }
-}
-
-/**
- * A Task is a cancelable, restartable, asynchronous operation that
- * is driven by a generator function. Tasks are automatically canceled
- * when the object they live on is destroyed (e.g. a Component
- * is unrendered).
- *
- * To define a task, use the `task(...)` function, and pass in
- * a generator function, which will be invoked when the task
- * is performed. The reason generator functions are used is
- * that they (like the proposed ES7 async-await syntax) can
- * be used to elegantly express asynchronous, cancelable
- * operations.
- *
- * You can also define an
- * <a href="/docs/encapsulated-task">Encapsulated Task</a>
- * by passing in an object that defined a `perform` generator
- * method.
- *
- * The following Component defines a task called `myTask` that,
- * when performed, prints a message to the console, sleeps for 1 second,
- * prints a final message to the console, and then completes.
- *
- * ```js
- * import { task, timeout } from 'ember-concurrency';
- * export default Component.extend({
- *   myTask: task(function * () {
- *     console.log("Pausing for a second...");
- *     yield timeout(1000);
- *     console.log("Done!");
- *   })
- * });
- * ```
- *
- * ```hbs
- * <button {{action myTask.perform}}>Perform Task</button>
- * ```
- *
- * By default, tasks have no concurrency constraints
- * (multiple instances of a task can be running at the same time)
- * but much of a power of tasks lies in proper usage of Task Modifiers
- * that you can apply to a task.
- *
- * @param {function | object} taskFn A generator function backing the task or an encapsulated task descriptor object with a `perform` generator method.
- * @returns {TaskProperty}
- */
-export function task(taskFn) {
-  let tp = _computed(function(_propertyName) {
-    tp.taskFn.displayName = `${_propertyName} (task)`;
-    return Task.create({
-      fn: tp.taskFn,
-      context: this,
-      _origin: this,
-      _taskGroupPath: tp._taskGroupPath,
-      _scheduler: resolveScheduler(tp, this, TaskGroup),
-      _propertyName,
-      _debug: tp._debug,
-      _hasEnabledEvents: tp._hasEnabledEvents,
-    });
-  });
-
-  tp.taskFn = taskFn;
-
-  Object.setPrototypeOf(tp, TaskProperty.prototype);
-
-  return tp;
-}
-
-/**
- * "Task Groups" provide a means for applying
- * task modifiers to groups of tasks. Once a {@linkcode Task} is declared
- * as part of a group task, modifiers like `drop()` or `restartable()`
- * will no longer affect the individual `Task`. Instead those
- * modifiers can be applied to the entire group.
- *
- * ```js
- * import { task, taskGroup } from 'ember-concurrency';
- *
- * export default Controller.extend({
- *   chores: taskGroup().drop(),
- *
- *   mowLawn:       task(taskFn).group('chores'),
- *   doDishes:      task(taskFn).group('chores'),
- *   changeDiapers: task(taskFn).group('chores')
- * });
- * ```
- *
- * @returns {TaskGroupProperty}
- */
-export function taskGroup() {
-  let tp = _computed(function(_propertyName) {
-    return TaskGroup.create({
-      context: this,
-      _origin: this,
-      _taskGroupPath: tp._taskGroupPath,
-      _scheduler: resolveScheduler(tp, this, TaskGroup),
-      _propertyName,
-    });
-  });
-
-  Object.setPrototypeOf(tp, TaskGroupProperty.prototype);
-
-  return tp;
-}
->>>>>>> ac4f6d82
 
 export {
   task,
